package com.example.examplemod;

import java.util.stream.Collectors;

import com.blamejared.stuff.Constants;

import net.minecraft.world.level.block.Block;
import net.minecraft.world.level.block.Blocks;
import net.minecraftforge.common.MinecraftForge;
import net.minecraftforge.event.RegistryEvent;
import net.minecraftforge.eventbus.api.SubscribeEvent;
import net.minecraftforge.fml.InterModComms;
import net.minecraftforge.fml.common.Mod;
import net.minecraftforge.fml.event.lifecycle.FMLCommonSetupEvent;
import net.minecraftforge.fml.event.lifecycle.InterModEnqueueEvent;
import net.minecraftforge.fml.event.lifecycle.InterModProcessEvent;
import net.minecraftforge.fml.javafmlmod.FMLJavaModLoadingContext;
import net.minecraftforge.fmlserverevents.FMLServerStartingEvent;

@Mod(Constants.MOD_ID)
public class ExampleMod {
    
    public ExampleMod() {
        
        FMLJavaModLoadingContext.get().getModEventBus().addListener(this::setup);
        FMLJavaModLoadingContext.get().getModEventBus().addListener(this::enqueueIMC);
        FMLJavaModLoadingContext.get().getModEventBus().addListener(this::processIMC);
        
        MinecraftForge.EVENT_BUS.register(this);
    }
    
    private void setup(final FMLCommonSetupEvent event) {
        
<<<<<<< HEAD
        LOGGER.info("HELLO FROM PREINIT");
        LOGGER.info("DIRT BLOCK >> {}", Blocks.DIRT.getRegistryName());
        CommonClass.init();
=======
        Constants.LOG.info("HELLO FROM PREINIT");
        Constants.LOG.info("DIRT BLOCK >> {}", Blocks.DIRT.getRegistryName());
>>>>>>> 029a7c3d
    }
    
    private void enqueueIMC(final InterModEnqueueEvent event) {
        
        InterModComms.sendTo("examplemod", "helloworld", () -> {
            Constants.LOG.info("Hello world from the MDK");
            return "Hello world";
        });
    }
    
    private void processIMC(final InterModProcessEvent event) {
        
        Constants.LOG.info("Got IMC {}", event.getIMCStream()
                .map(m -> m.messageSupplier().get())
                .collect(Collectors.toList()));
    }
    
    @SubscribeEvent
    public void onServerStarting(FMLServerStartingEvent event) {
        
        Constants.LOG.info("HELLO from server starting");
    }
    
    @Mod.EventBusSubscriber(bus = Mod.EventBusSubscriber.Bus.MOD)
    public static class RegistryEvents {
        
        @SubscribeEvent
        public static void onBlocksRegistry(final RegistryEvent.Register<Block> blockRegistryEvent) {
            // register a new block here
            Constants.LOG.info("HELLO from Register Block");
        }
        
    }
    
}<|MERGE_RESOLUTION|>--- conflicted
+++ resolved
@@ -31,14 +31,9 @@
     
     private void setup(final FMLCommonSetupEvent event) {
         
-<<<<<<< HEAD
-        LOGGER.info("HELLO FROM PREINIT");
-        LOGGER.info("DIRT BLOCK >> {}", Blocks.DIRT.getRegistryName());
-        CommonClass.init();
-=======
         Constants.LOG.info("HELLO FROM PREINIT");
         Constants.LOG.info("DIRT BLOCK >> {}", Blocks.DIRT.getRegistryName());
->>>>>>> 029a7c3d
+        CommonClass.init();
     }
     
     private void enqueueIMC(final InterModEnqueueEvent event) {
